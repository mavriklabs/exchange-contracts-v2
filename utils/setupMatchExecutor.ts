--- conflicted
+++ resolved
@@ -19,15 +19,11 @@
   const chainId = await owner.getChainId();
   const weth = Common.Addresses.Weth[chainId];
   const MatchExecutor = await getContractFactory("FlowMatchExecutor");
-<<<<<<< HEAD
   let matchExecutor = await MatchExecutor.connect(owner).deploy(
     flowExchange.address,
-    owner.address,
+    initiator.address,
     weth
   );
-=======
-  let matchExecutor = await MatchExecutor.connect(owner).deploy(flowExchange.address, initiator.address);
->>>>>>> 401352f3
 
   return {
     contract: matchExecutor,
