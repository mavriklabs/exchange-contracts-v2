--- conflicted
+++ resolved
@@ -101,10 +101,6 @@
     return flowExchange;
   });
 
-<<<<<<< HEAD
-task('deployFlowOrderBookComplication', 'Deploy')
-  .addFlag('verify', 'verify contracts on etherscan')
-=======
 task("deployFlowMatchExecutor", "Deploy")
   .addFlag("verify", "verify contracts on etherscan")
   .addParam("exchange", "exchange address")
@@ -133,7 +129,6 @@
 task("deployFlowOrderBookComplication", "Deploy")
   .addFlag("verify", "verify contracts on etherscan")
   .addParam("wethaddress", "weth address")
->>>>>>> 07696eb4
   .setAction(async (args, { ethers, run, network }) => {
     const signer1 = (await ethers.getSigners())[0];
     const obComplication = await deployContract(
