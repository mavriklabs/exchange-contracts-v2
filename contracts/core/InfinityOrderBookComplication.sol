// SPDX-License-Identifier: MIT
// solhint-disable not-rely-on-time
pragma solidity 0.8.14;

// external imports
import { Ownable } from "@openzeppelin/contracts/access/Ownable.sol";
import { EnumerableSet } from "@openzeppelin/contracts/utils/structs/EnumerableSet.sol";

// internal imports
import { SignatureChecker } from "../libs/SignatureChecker.sol";
import { OrderTypes } from "../libs/OrderTypes.sol";
import { IComplication } from "../interfaces/IComplication.sol";

/**
 * @title InfinityOrderBookComplication
 * @author nneverlander. Twitter @nneverlander
 * @notice Complication to execute orderbook orders
 */
contract InfinityOrderBookComplication is IComplication, Ownable {
    using EnumerableSet for EnumerableSet.AddressSet;
    uint256 public constant PRECISION = 1e4; // precision for division; similar to bps

<<<<<<< HEAD
  /// @dev WETH address of the chain being used
  address public constant WETH = 0xB4FBF271143F4FBf7B91A5ded31805e42b2208d6;
=======
    /// @dev WETH address of a chain; set at deploy time to the WETH address of the chain that this contract is deployed to
    // solhint-disable-next-line var-name-mixedcase
    address public immutable WETH;
>>>>>>> d1bfe1e6

    // keccak256('Order(bool isSellOrder,address signer,uint256[] constraints,OrderItem[] nfts,address[] execParams,bytes extraParams)OrderItem(address collection,TokenInfo[] tokens)TokenInfo(uint256 tokenId,uint256 numTokens)')
    bytes32 public constant ORDER_HASH =
        0x7bcfb5a29031e6b8d34ca1a14dd0a1f5cb11b20f755bb2a31ee3c4b143477e4a;

    // keccak256('OrderItem(address collection,TokenInfo[] tokens)TokenInfo(uint256 tokenId,uint256 numTokens)')
    bytes32 public constant ORDER_ITEM_HASH =
        0xf73f37e9f570369ceaab59cef16249ae1c0ad1afd592d656afac0be6f63b87e0;

    // keccak256('TokenInfo(uint256 tokenId,uint256 numTokens)')
    bytes32 public constant TOKEN_INFO_HASH =
        0x88f0bd19d14f8b5d22c0605a15d9fffc285ebc8c86fb21139456d305982906f1;

    /// @dev Used in order signing with EIP-712
    // solhint-disable-next-line var-name-mixedcase
    bytes32 public immutable DOMAIN_SEPARATOR;

    /// @dev Storage variable that keeps track of valid currencies used for payment (tokens)
    EnumerableSet.AddressSet private _currencies;

    event CurrencyAdded(address currency);
    event CurrencyRemoved(address currency);

<<<<<<< HEAD
  constructor() {
    // Calculate the domain separator
    DOMAIN_SEPARATOR = keccak256(
      abi.encode(
        keccak256('EIP712Domain(string name,string version,uint256 chainId,address verifyingContract)'),
        keccak256('InfinityComplication'),
        keccak256(bytes('1')), // for versionId = 1
        block.chainid,
        address(this)
      )
    );

    // add default currencies
    _currencies.add(WETH);
    _currencies.add(address(0)); // ETH
  }

  // ======================================================= EXTERNAL FUNCTIONS ==================================================

  /**
=======
    /**
    @param _weth address of a chain; set at deploy time to the WETH address of the chain that this contract is deployed to
   */
    constructor(address _weth) {
        // Calculate the domain separator
        DOMAIN_SEPARATOR = keccak256(
            abi.encode(
                keccak256(
                    "EIP712Domain(string name,string version,uint256 chainId,address verifyingContract)"
                ),
                keccak256("InfinityComplication"),
                keccak256(bytes("1")), // for versionId = 1
                block.chainid,
                address(this)
            )
        );

        WETH = _weth;

        // add default currencies
        _currencies.add(_weth);
        _currencies.add(address(0)); // ETH
    }

    // ======================================================= EXTERNAL FUNCTIONS ==================================================

    /**
>>>>>>> d1bfe1e6
   * @notice Checks whether one to one matches can be executed
   * @dev This function is called by the main exchange to check whether one to one matches can be executed.
          It checks whether orders have the right constraints - i.e they have one specific NFT only, whether time is still valid,
          prices are valid and whether the nfts intersect.
   * @param makerOrder1 first makerOrder
   * @param makerOrder2 second makerOrder
   * @return returns whether the order can be executed, orderHashes and the execution price
   */
    function canExecMatchOneToOne(
        OrderTypes.MakerOrder calldata makerOrder1,
        OrderTypes.MakerOrder calldata makerOrder2
    ) external view override returns (bool, bytes32, bytes32, uint256) {
        // check if the orders are valid
        bytes32 sellOrderHash = _hash(makerOrder1);
        bytes32 buyOrderHash = _hash(makerOrder2);
        require(
            verifyMatchOneToOneOrders(
                sellOrderHash,
                buyOrderHash,
                makerOrder1,
                makerOrder2
            ),
            "order not verified"
        );

        // check constraints
        bool numItemsValid = makerOrder2.constraints[0] ==
            makerOrder1.constraints[0] &&
            makerOrder2.constraints[0] == 1 &&
            makerOrder2.nfts.length == 1 &&
            makerOrder2.nfts[0].tokens.length == 1 &&
            makerOrder1.nfts.length == 1 &&
            makerOrder1.nfts[0].tokens.length == 1;

        bool _isTimeValid = makerOrder2.constraints[3] <= block.timestamp &&
            makerOrder2.constraints[4] >= block.timestamp &&
            makerOrder1.constraints[3] <= block.timestamp &&
            makerOrder1.constraints[4] >= block.timestamp;

        bool _isPriceValid;
        uint256 makerOrder1Price = _getCurrentPrice(makerOrder1);
        uint256 makerOrder2Price = _getCurrentPrice(makerOrder2);
        uint256 execPrice;
        if (makerOrder1.isSellOrder) {
            _isPriceValid = makerOrder2Price >= makerOrder1Price;
            execPrice = makerOrder1Price;
        } else {
            _isPriceValid = makerOrder1Price >= makerOrder2Price;
            execPrice = makerOrder2Price;
        }

        return (
            numItemsValid &&
                _isTimeValid &&
                doItemsIntersect(makerOrder1.nfts, makerOrder2.nfts) &&
                _isPriceValid,
            sellOrderHash,
            buyOrderHash,
            execPrice
        );
    }

    /**
   * @notice Checks whether one to many matches can be executed
   * @dev This function is called by the main exchange to check whether one to many matches can be executed.
          It checks whether orders have the right constraints - i.e they have the right number of items, whether time is still valid,
          prices are valid and whether the nfts intersect. All orders are expected to contain specific items.
   * @param makerOrder the one makerOrder
   * @param manyMakerOrders many maker orders
   * @return returns whether the order can be executed and orderHash of the one side order
   */
    function canExecMatchOneToMany(
        OrderTypes.MakerOrder calldata makerOrder,
        OrderTypes.MakerOrder[] calldata manyMakerOrders
    ) external view override returns (bool, bytes32) {
        // check if makerOrder is valid
        bytes32 makerOrderHash = _hash(makerOrder);
        require(
            isOrderValid(makerOrder, makerOrderHash),
            "invalid maker order"
        );

        // check the constraints of the 'one' maker order
        uint256 numNftsInOneOrder;
        for (uint256 i; i < makerOrder.nfts.length; ) {
            numNftsInOneOrder =
                numNftsInOneOrder +
                makerOrder.nfts[i].tokens.length;
            unchecked {
                ++i;
            }
        }

        // check the constraints of many maker orders
        uint256 totalNftsInManyOrders;
        bool numNftsPerManyOrderValid = true;
        bool isOrdersTimeValid = true;
        bool itemsIntersect = true;
        for (uint256 i; i < manyMakerOrders.length; ) {
            uint256 nftsLength = manyMakerOrders[i].nfts.length;
            uint256 numNftsPerOrder;
            for (uint256 j; j < nftsLength; ) {
                numNftsPerOrder =
                    numNftsPerOrder +
                    manyMakerOrders[i].nfts[j].tokens.length;
                unchecked {
                    ++j;
                }
            }
            numNftsPerManyOrderValid =
                numNftsPerManyOrderValid &&
                manyMakerOrders[i].constraints[0] == numNftsPerOrder;
            totalNftsInManyOrders = totalNftsInManyOrders + numNftsPerOrder;

            isOrdersTimeValid =
                isOrdersTimeValid &&
                manyMakerOrders[i].constraints[3] <= block.timestamp &&
                manyMakerOrders[i].constraints[4] >= block.timestamp;

            itemsIntersect =
                itemsIntersect &&
                doItemsIntersect(makerOrder.nfts, manyMakerOrders[i].nfts);

            if (!numNftsPerManyOrderValid) {
                return (false, makerOrderHash); // short circuit
            }

            unchecked {
                ++i;
            }
        }

        bool _isTimeValid = isOrdersTimeValid &&
            makerOrder.constraints[3] <= block.timestamp &&
            makerOrder.constraints[4] >= block.timestamp;

        uint256 currentMakerOrderPrice = _getCurrentPrice(makerOrder);
        uint256 sumCurrentOrderPrices = _sumCurrentPrices(manyMakerOrders);

        bool _isPriceValid;
        if (makerOrder.isSellOrder) {
            _isPriceValid = sumCurrentOrderPrices >= currentMakerOrderPrice;
        } else {
            _isPriceValid = sumCurrentOrderPrices <= currentMakerOrderPrice;
        }

        return (
            numNftsInOneOrder == makerOrder.constraints[0] &&
                numNftsInOneOrder == totalNftsInManyOrders &&
                _isTimeValid &&
                itemsIntersect &&
                _isPriceValid,
            makerOrderHash
        );
    }

    /**
   * @notice Checks whether match orders with a higher level intent can be executed
   * @dev This function is called by the main exchange to check whether one to one matches can be executed.
          It checks whether orders have the right constraints - i.e they have the right number of items, whether time is still valid,
          prices are valid and whether the nfts intersect
   * @param sell sell order
   * @param buy buy order
   * @param constructedNfts - nfts constructed by the off chain matching engine
   * @return returns whether the order can be execute, orderHashes and the execution price
   */
    function canExecMatchOrder(
        OrderTypes.MakerOrder calldata sell,
        OrderTypes.MakerOrder calldata buy,
        OrderTypes.OrderItem[] calldata constructedNfts
    ) external view override returns (bool, bytes32, bytes32, uint256) {
        // check if orders are valid
        bytes32 sellOrderHash = _hash(sell);
        bytes32 buyOrderHash = _hash(buy);
        require(
            verifyMatchOrders(sellOrderHash, buyOrderHash, sell, buy),
            "order not verified"
        );

        (bool _isPriceValid, uint256 execPrice) = isPriceValid(sell, buy);

        return (
            isTimeValid(sell, buy) &&
                _isPriceValid &&
                areNumMatchItemsValid(sell, buy, constructedNfts) &&
                doItemsIntersect(sell.nfts, constructedNfts) &&
                doItemsIntersect(buy.nfts, constructedNfts),
            sellOrderHash,
            buyOrderHash,
            execPrice
        );
    }

    /**
   * @notice Checks whether one to one taker orders can be executed
   * @dev This function is called by the main exchange to check whether one to one taker orders can be executed.
          It checks whether orders have the right constraints - i.e they have one NFT only and whether time is still valid
   * @param makerOrder the makerOrder
   * @return returns whether the order can be executed and makerOrderHash
   */
    function canExecTakeOneOrder(
        OrderTypes.MakerOrder calldata makerOrder
    ) external view override returns (bool, bytes32) {
        // check if makerOrder is valid
        bytes32 makerOrderHash = _hash(makerOrder);
        require(
            isOrderValid(makerOrder, makerOrderHash),
            "invalid maker order"
        );

        bool numItemsValid = makerOrder.constraints[0] == 1 &&
            makerOrder.nfts.length == 1 &&
            makerOrder.nfts[0].tokens.length == 1;
        bool _isTimeValid = makerOrder.constraints[3] <= block.timestamp &&
            makerOrder.constraints[4] >= block.timestamp;

        return (numItemsValid && _isTimeValid, makerOrderHash);
    }

    /**
   * @notice Checks whether take orders with a higher level intent can be executed
   * @dev This function is called by the main exchange to check whether take orders with a higher level intent can be executed.
          It checks whether orders have the right constraints - i.e they have the right number of items, whether time is still valid
          and whether the nfts intersect
   * @param makerOrder the maker order
   * @param takerItems the taker items specified by the taker
   * @return returns whether order can be executed and the makerOrderHash
   */
    function canExecTakeOrder(
        OrderTypes.MakerOrder calldata makerOrder,
        OrderTypes.OrderItem[] calldata takerItems
    ) external view override returns (bool, bytes32) {
        // check if makerOrder is valid
        bytes32 makerOrderHash = _hash(makerOrder);
        require(
            isOrderValid(makerOrder, makerOrderHash),
            "invalid maker order"
        );

        return (
            makerOrder.constraints[3] <= block.timestamp &&
                makerOrder.constraints[4] >= block.timestamp &&
                areNumTakerItemsValid(makerOrder, takerItems) &&
                doItemsIntersect(makerOrder.nfts, takerItems),
            makerOrderHash
        );
    }

    // ======================================================= PUBLIC FUNCTIONS ==================================================

    /**
     * @notice Checks whether orders are valid
     * @dev Checks whether currencies match, sides match, complications match and if each order is valid (see isOrderValid)
     * @param sellOrderHash hash of the sell order
     * @param buyOrderHash hash of the buy order
     * @param sell the sell order
     * @param buy the buy order
     * @return whether orders are valid
     */
    function verifyMatchOneToOneOrders(
        bytes32 sellOrderHash,
        bytes32 buyOrderHash,
        OrderTypes.MakerOrder calldata sell,
        OrderTypes.MakerOrder calldata buy
    ) public view returns (bool) {
        bool currenciesMatch = sell.execParams[1] == buy.execParams[1] ||
            (sell.execParams[1] == address(0) && buy.execParams[1] == WETH);

        return (sell.isSellOrder &&
            !buy.isSellOrder &&
            sell.execParams[0] == buy.execParams[0] &&
            sell.signer != buy.signer &&
            currenciesMatch &&
            isOrderValid(sell, sellOrderHash) &&
            isOrderValid(buy, buyOrderHash));
    }

    /**
     * @notice Checks whether orders are valid
     * @dev Checks whether currencies match, sides match, complications match and if each order is valid (see isOrderValid)
     * @param sell the sell order
     * @param buy the buy order
     * @return whether orders are valid and orderHash
     */
    function verifyMatchOneToManyOrders(
        bool verifySellOrder,
        OrderTypes.MakerOrder calldata sell,
        OrderTypes.MakerOrder calldata buy
    ) public view override returns (bool, bytes32) {
        bool currenciesMatch = sell.execParams[1] == buy.execParams[1] ||
            (sell.execParams[1] == address(0) && buy.execParams[1] == WETH);

        bool _orderValid;
        bytes32 orderHash;

        if (verifySellOrder) {
            orderHash = _hash(sell);
            _orderValid = isOrderValid(sell, orderHash);
        } else {
            orderHash = _hash(buy);
            _orderValid = isOrderValid(buy, orderHash);
        }
        return (
            sell.isSellOrder &&
                !buy.isSellOrder &&
                sell.execParams[0] == buy.execParams[0] &&
                sell.signer != buy.signer &&
                currenciesMatch &&
                _orderValid,
            orderHash
        );
    }

    /**
   * @notice Checks whether orders are valid
   * @dev Checks whether currencies match, sides match, complications match and if each order is valid (see isOrderValid)
          Also checks if the given complication can execute this order
   * @param sellOrderHash hash of the sell order
   * @param buyOrderHash hash of the buy order
   * @param sell the sell order
   * @param buy the buy order
   * @return whether orders are valid
   */
    function verifyMatchOrders(
        bytes32 sellOrderHash,
        bytes32 buyOrderHash,
        OrderTypes.MakerOrder calldata sell,
        OrderTypes.MakerOrder calldata buy
    ) public view returns (bool) {
        bool currenciesMatch = sell.execParams[1] == buy.execParams[1] ||
            (sell.execParams[1] == address(0) && buy.execParams[1] == WETH);

        return (sell.isSellOrder &&
            !buy.isSellOrder &&
            sell.execParams[0] == buy.execParams[0] &&
            sell.signer != buy.signer &&
            currenciesMatch &&
            isOrderValid(sell, sellOrderHash) &&
            isOrderValid(buy, buyOrderHash));
    }

    /**
     * @notice Verifies the validity of the order
     * @dev checks if signature is valid and if the complication and currency are valid
     * @param order the order
     * @param orderHash computed hash of the order
     * @return whether the order is valid
     */
    function isOrderValid(
        OrderTypes.MakerOrder calldata order,
        bytes32 orderHash
    ) public view returns (bool) {
        // Verify the validity of the signature
        (bytes32 r, bytes32 s, uint8 v) = abi.decode(
            order.sig,
            (bytes32, bytes32, uint8)
        );
        bool sigValid = SignatureChecker.verify(
            orderHash,
            order.signer,
            r,
            s,
            v,
            DOMAIN_SEPARATOR
        );
        return (sigValid &&
            order.execParams[0] == address(this) &&
            _currencies.contains(order.execParams[1]));
    }

    /// @dev checks whether the orders are expired
    function isTimeValid(
        OrderTypes.MakerOrder calldata sell,
        OrderTypes.MakerOrder calldata buy
    ) public view returns (bool) {
        return
            sell.constraints[3] <= block.timestamp &&
            sell.constraints[4] >= block.timestamp &&
            buy.constraints[3] <= block.timestamp &&
            buy.constraints[4] >= block.timestamp;
    }

    /// @dev checks whether the price is valid; a buy order should always have a higher price than a sell order
    function isPriceValid(
        OrderTypes.MakerOrder calldata sell,
        OrderTypes.MakerOrder calldata buy
    ) public view returns (bool, uint256) {
        (uint256 currentSellPrice, uint256 currentBuyPrice) = (
            _getCurrentPrice(sell),
            _getCurrentPrice(buy)
        );
        return (currentBuyPrice >= currentSellPrice, currentSellPrice);
    }

    /// @dev sanity check to make sure the constructed nfts conform to the user signed constraints
    function areNumMatchItemsValid(
        OrderTypes.MakerOrder calldata sell,
        OrderTypes.MakerOrder calldata buy,
        OrderTypes.OrderItem[] calldata constructedNfts
    ) public pure returns (bool) {
        uint256 numConstructedItems;
        for (uint256 i; i < constructedNfts.length; ) {
            unchecked {
                numConstructedItems =
                    numConstructedItems +
                    constructedNfts[i].tokens.length;
                ++i;
            }
        }
        return
            numConstructedItems >= buy.constraints[0] &&
            numConstructedItems <= sell.constraints[0];
    }

    /// @dev sanity check to make sure that a taker is specifying the right number of items
    function areNumTakerItemsValid(
        OrderTypes.MakerOrder calldata makerOrder,
        OrderTypes.OrderItem[] calldata takerItems
    ) public pure returns (bool) {
        uint256 numTakerItems;
        for (uint256 i; i < takerItems.length; ) {
            unchecked {
                numTakerItems = numTakerItems + takerItems[i].tokens.length;
                ++i;
            }
        }
        return makerOrder.constraints[0] == numTakerItems;
    }

    /**
     * @notice Checks whether nfts intersect
     * @dev This function checks whether there are intersecting nfts between two orders
     * @param order1Nfts nfts in the first order
     * @param order2Nfts nfts in the second order
     * @return returns whether items intersect
     */
    function doItemsIntersect(
        OrderTypes.OrderItem[] calldata order1Nfts,
        OrderTypes.OrderItem[] calldata order2Nfts
    ) public pure returns (bool) {
        uint256 order1NftsLength = order1Nfts.length;
        uint256 order2NftsLength = order2Nfts.length;
        // case where maker/taker didn't specify any items
        if (order1NftsLength == 0 || order2NftsLength == 0) {
            return true;
        }

        uint256 numCollsMatched;
        unchecked {
            for (uint256 i; i < order2NftsLength; ) {
                for (uint256 j; j < order1NftsLength; ) {
                    if (order1Nfts[j].collection == order2Nfts[i].collection) {
                        // increment numCollsMatched
                        ++numCollsMatched;
                        // check if tokenIds intersect
                        bool tokenIdsIntersect = doTokenIdsIntersect(
                            order1Nfts[j],
                            order2Nfts[i]
                        );
                        require(tokenIdsIntersect, "tokenIds dont intersect");
                        // short circuit
                        break;
                    }
                    ++j;
                }
                ++i;
            }
        }

        return numCollsMatched == order2NftsLength;
    }

    /**
     * @notice Checks whether tokenIds intersect
     * @dev This function checks whether there are intersecting tokenIds between two order items
     * @param item1 first item
     * @param item2 second item
     * @return returns whether tokenIds intersect
     */
    function doTokenIdsIntersect(
        OrderTypes.OrderItem calldata item1,
        OrderTypes.OrderItem calldata item2
    ) public pure returns (bool) {
        uint256 item1TokensLength = item1.tokens.length;
        uint256 item2TokensLength = item2.tokens.length;
        // case where maker/taker didn't specify any tokenIds for this collection
        if (item1TokensLength == 0 || item2TokensLength == 0) {
            return true;
        }
        uint256 numTokenIdsPerCollMatched;
        unchecked {
            for (uint256 k; k < item2TokensLength; ) {
                // solhint-disable-next-line use-forbidden-name
                for (uint256 l; l < item1TokensLength; ) {
                    if (item1.tokens[l].tokenId == item2.tokens[k].tokenId) {
                        // increment numTokenIdsPerCollMatched
                        ++numTokenIdsPerCollMatched;
                        // short circuit
                        break;
                    }
                    ++l;
                }
                ++k;
            }
        }

        return numTokenIdsPerCollMatched == item2TokensLength;
    }

    // ======================================================= UTILS ============================================================

    /// @dev hashes the given order with the help of _nftsHash and _tokensHash
    function _hash(
        OrderTypes.MakerOrder calldata order
    ) internal pure returns (bytes32) {
        return
            keccak256(
                abi.encode(
                    ORDER_HASH,
                    order.isSellOrder,
                    order.signer,
                    keccak256(abi.encodePacked(order.constraints)),
                    _nftsHash(order.nfts),
                    keccak256(abi.encodePacked(order.execParams)),
                    keccak256(order.extraParams)
                )
            );
    }

    function _nftsHash(
        OrderTypes.OrderItem[] calldata nfts
    ) internal pure returns (bytes32) {
        bytes32[] memory hashes = new bytes32[](nfts.length);
        for (uint256 i; i < nfts.length; ) {
            bytes32 hash = keccak256(
                abi.encode(
                    ORDER_ITEM_HASH,
                    nfts[i].collection,
                    _tokensHash(nfts[i].tokens)
                )
            );
            hashes[i] = hash;
            unchecked {
                ++i;
            }
        }
        bytes32 nftsHash = keccak256(abi.encodePacked(hashes));
        return nftsHash;
    }

    function _tokensHash(
        OrderTypes.TokenInfo[] calldata tokens
    ) internal pure returns (bytes32) {
        bytes32[] memory hashes = new bytes32[](tokens.length);
        for (uint256 i; i < tokens.length; ) {
            bytes32 hash = keccak256(
                abi.encode(
                    TOKEN_INFO_HASH,
                    tokens[i].tokenId,
                    tokens[i].numTokens
                )
            );
            hashes[i] = hash;
            unchecked {
                ++i;
            }
        }
        bytes32 tokensHash = keccak256(abi.encodePacked(hashes));
        return tokensHash;
    }

    /// @dev returns the sum of current order prices; used in match one to many orders
    function _sumCurrentPrices(
        OrderTypes.MakerOrder[] calldata orders
    ) internal view returns (uint256) {
        uint256 sum;
        uint256 ordersLength = orders.length;
        for (uint256 i; i < ordersLength; ) {
            sum = sum + _getCurrentPrice(orders[i]);
            unchecked {
                ++i;
            }
        }
        return sum;
    }

    /// @dev Gets current order price for orders that vary in price over time (dutch and reverse dutch auctions)
    function _getCurrentPrice(
        OrderTypes.MakerOrder calldata order
    ) internal view returns (uint256) {
        (uint256 startPrice, uint256 endPrice) = (
            order.constraints[1],
            order.constraints[2]
        );
        if (startPrice == endPrice) {
            return startPrice;
        }

        uint256 duration = order.constraints[4] - order.constraints[3];
        if (duration == 0) {
            return startPrice;
        }

        uint256 elapsedTime = block.timestamp - order.constraints[3];
        unchecked {
            uint256 portionBps = elapsedTime > duration
                ? PRECISION
                : ((elapsedTime * PRECISION) / duration);
            if (startPrice > endPrice) {
                uint256 priceDiff = ((startPrice - endPrice) * portionBps) /
                    PRECISION;
                return startPrice - priceDiff;
            } else {
                uint256 priceDiff = ((endPrice - startPrice) * portionBps) /
                    PRECISION;
                return startPrice + priceDiff;
            }
        }
    }

    // ======================================================= OWNER FUNCTIONS ============================================================

    /// @dev adds a new transaction currency to the exchange
    function addCurrency(address _currency) external onlyOwner {
        _currencies.add(_currency);
        emit CurrencyAdded(_currency);
    }

    /// @dev removes a transaction currency from the exchange
    function removeCurrency(address _currency) external onlyOwner {
        _currencies.remove(_currency);
        emit CurrencyRemoved(_currency);
    }

    // ======================================================= VIEW FUNCTIONS ============================================================

    /// @notice returns the number of currencies supported by the exchange
    function numCurrencies() external view returns (uint256) {
        return _currencies.length();
    }

    /// @notice returns the currency at the given index
    function getCurrencyAt(uint256 index) external view returns (address) {
        return _currencies.at(index);
    }

    /// @notice returns whether a given currency is valid
    function isValidCurrency(address currency) external view returns (bool) {
        return _currencies.contains(currency);
    }
}<|MERGE_RESOLUTION|>--- conflicted
+++ resolved
@@ -20,14 +20,9 @@
     using EnumerableSet for EnumerableSet.AddressSet;
     uint256 public constant PRECISION = 1e4; // precision for division; similar to bps
 
-<<<<<<< HEAD
-  /// @dev WETH address of the chain being used
-  address public constant WETH = 0xB4FBF271143F4FBf7B91A5ded31805e42b2208d6;
-=======
-    /// @dev WETH address of a chain; set at deploy time to the WETH address of the chain that this contract is deployed to
+    /// @dev WETH address of the chain being used
     // solhint-disable-next-line var-name-mixedcase
-    address public immutable WETH;
->>>>>>> d1bfe1e6
+    address public constant WETH = 0xB4FBF271143F4FBf7B91A5ded31805e42b2208d6;
 
     // keccak256('Order(bool isSellOrder,address signer,uint256[] constraints,OrderItem[] nfts,address[] execParams,bytes extraParams)OrderItem(address collection,TokenInfo[] tokens)TokenInfo(uint256 tokenId,uint256 numTokens)')
     bytes32 public constant ORDER_HASH =
@@ -51,32 +46,7 @@
     event CurrencyAdded(address currency);
     event CurrencyRemoved(address currency);
 
-<<<<<<< HEAD
-  constructor() {
-    // Calculate the domain separator
-    DOMAIN_SEPARATOR = keccak256(
-      abi.encode(
-        keccak256('EIP712Domain(string name,string version,uint256 chainId,address verifyingContract)'),
-        keccak256('InfinityComplication'),
-        keccak256(bytes('1')), // for versionId = 1
-        block.chainid,
-        address(this)
-      )
-    );
-
-    // add default currencies
-    _currencies.add(WETH);
-    _currencies.add(address(0)); // ETH
-  }
-
-  // ======================================================= EXTERNAL FUNCTIONS ==================================================
-
-  /**
-=======
-    /**
-    @param _weth address of a chain; set at deploy time to the WETH address of the chain that this contract is deployed to
-   */
-    constructor(address _weth) {
+    constructor() {
         // Calculate the domain separator
         DOMAIN_SEPARATOR = keccak256(
             abi.encode(
@@ -90,17 +60,14 @@
             )
         );
 
-        WETH = _weth;
-
         // add default currencies
-        _currencies.add(_weth);
+        _currencies.add(WETH);
         _currencies.add(address(0)); // ETH
     }
 
     // ======================================================= EXTERNAL FUNCTIONS ==================================================
 
     /**
->>>>>>> d1bfe1e6
    * @notice Checks whether one to one matches can be executed
    * @dev This function is called by the main exchange to check whether one to one matches can be executed.
           It checks whether orders have the right constraints - i.e they have one specific NFT only, whether time is still valid,
