--- conflicted
+++ resolved
@@ -13,22 +13,6 @@
  * @author nneverlander. Twitter @nneverlander
  * @notice The Infinity Token ($NFT).
  */
-<<<<<<< HEAD
-contract InfinityToken is ERC20('Infinity', 'INFT'), ERC20Permit('Infinity'), ERC20Burnable, ERC20Snapshot, ERC20Votes {
-  uint256 public constant EPOCH_INFLATION = 25e7 ether;
-  uint256 public constant EPOCH_DURATION = 180 days;
-  uint256 public constant EPOCH_CLIFF = 180 days;
-  uint256 public constant MAX_EPOCHS = 4;
-  uint256 public immutable currentEpochTimestamp;
-  uint256 public currentEpoch;
-  uint256 public previousEpochTimestamp;
-  address public admin;
-
-  event EpochAdvanced(uint256 currentEpoch, uint256 supplyMinted);
-  event AdminChanged(address oldAdmin, address newAdmin);
-
-  /**
-=======
 contract InfinityToken is
     ERC20("Infinity", "INFT"),
     ERC20Permit("Infinity"),
@@ -49,7 +33,6 @@
     event AdminChanged(address oldAdmin, address newAdmin);
 
     /**
->>>>>>> d1bfe1e6
     @param _admin The address of the admin who will be sent the minted tokens
     @param supply Initial supply of the token
    */
